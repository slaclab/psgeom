--- conflicted
+++ resolved
@@ -169,15 +169,6 @@
         assert d2[0] == 32.0
         assert d2[1] == 34.5
 
-<<<<<<< HEAD
-<<<<<<< HEAD
-<<<<<<< HEAD
-=======
-=======
->>>>>>> 28237f9... Added tests for EPIX10KA Segment
-=======
->>>>>>> bbb12460
-
     def test_subpanel_shape(self):
 
         # before any gaps
@@ -192,13 +183,6 @@
         self.pas.add_gap(2.0, 35, 'fast') # size, loc, axis
         assert self.pas.subpanel_shape == (4,3)
 
-    
-<<<<<<< HEAD
->>>>>>> 81ed275... subpanel_shape attribute #41
-=======
-=======
->>>>>>> b9f99e8... Added tests for EPIX10KA Segment
->>>>>>> 28237f9... Added tests for EPIX10KA Segment
     def test_slow_gap(self):
 
         self.pas.add_gap(2.0, 32, "slow")  # size, loc, axis
@@ -339,4 +323,5 @@
 
         np.testing.assert_array_almost_equal(vertical_gap, 0600.0)
         np.testing.assert_array_almost_equal(horizontal_gap, 600.0)
-        np.testing.assert_array_almost_equal(central_gap_diagonal, 848.528137)+        np.testing.assert_array_almost_equal(central_gap_diagonal, 848.528137)
+
