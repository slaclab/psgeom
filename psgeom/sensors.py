--- conflicted
+++ resolved
@@ -255,20 +255,13 @@
     def num_gaps(self):
         return len(self.gaps)
 
-<<<<<<< HEAD
-=======
-
->>>>>>> bbb12460
+
     @property
     def subpanel_shape(self):
         ns = len(self._slow_gaps) + 1
         nf = len(self._fast_gaps) + 1
         return (ns, nf)
-
-<<<<<<< HEAD
-=======
     
->>>>>>> bbb12460
     @property
     def _slow_gaps(self):
         """
@@ -555,8 +548,6 @@
 
 
 class MtrxV1(PixelArraySensor):
-<<<<<<< HEAD
-=======
     """
     This class is to ensure backwards compatability for "MTRX:V1" sensor 
     elements.
@@ -681,7 +672,6 @@
 
 
 class Mtrx(PixelArraySensor):
->>>>>>> bbb12460
     """
     This class is to ensure backwards compatability for "MTRX:V1" sensor 
     elements.
